--- conflicted
+++ resolved
@@ -13,15 +13,10 @@
 ///
 /// The client is ready to use once initialised.
 public class SpeechClient {
-<<<<<<< HEAD
-    public let appId: UUID
+    public let appId: UUID?
+    public let projectId: UUID?
     public let appConfig: SluConfig
     
-=======
-    private let appId: UUID?
-    private let projectId: UUID?
-    private let appConfig: SluConfig
->>>>>>> 66d49f85
     private let cache: CacheProtocol
     private let identityClient: IdentityClientProtocol
     private var sluClient: SluClientProtocol
